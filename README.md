<<<<<<< HEAD

=======
>>>>>>> 96d37452
# tmm_fast

tmm_fast or transfer-matrix-method_fast is a lightweight package to speed up optical planar multilayer thin-film device computation. 
Typically, one is interested in computing the Reflection and/or Transmission of light through a multilayer thin-film depending on the 
wavelength and angle of incidence of the incoming light. The package is build on the [original tmm package](https://github.com/sbyrnes321/tmm) from sjbyrnes but quite a lot faster. Depending on the number of layers, wavelength range and angular range speed-ups of ~100x are possible. The physics behind the transfer matrix method can be studied in any textbook on optical devices or in [Multilayer optical calculations](https://arxiv.org/abs/1603.02720)
from Steven J. Byrnes.
More detailed information about the package and its applications can be found in [TMM-Fast: A Transfer Matrix Computation Package for Multilayer Thin-Film Optimization](https://arxiv.org/abs/2111.13667).

<<<<<<< HEAD
![Alt text](./misc/tmm_structure.svg)
=======
![overview](https://user-images.githubusercontent.com/83709614/169793015-0e8b214d-b6f2-4da2-9030-fd8a1ed5ef71.svg)<br/>
Figure 1: Overview about what you can do with this package.
>>>>>>> 96d37452

<!-- GETTING STARTED -->
## Getting Started

To get a local copy up and running follow these simple steps.

### Prerequisites

tmm_fast requires some prerequisites:
* Numpy
* PyTorch >= 1.9
* Dask
* Matplotlib
* Seaborn 
* Gym
  ```sh
  pip install numpy pytorch>=1.9.1 dask matplotlib seaborn gym
  ```

### Installation

1. Clone the repo
   ```sh
   git clone https://github.com/MLResearchAtOSRAM/tmm_fast.git
   ```

In case any dependency is not fulfilled, you can create an environment using gym_multilayerthinfilm.yml which is located in the package folder; don't forget to specify your python environment folder/path there (prefix).<br/>
In general, there are no weird dependencies aside from numpy, matplotlib, seaborn, dask and gym. The tmm package can be downloaded/installed from here if necessary:<br/>
pip install git+https://github.com/sbyrnes321/tmm.git 

<<<<<<< HEAD
### Overview 

## tmm_fast_core

tmm_fast_core contains the core functionality of the transfer matrix method, implemented in Numpy. coh_tmm_fast and coh_tmm_fast_disp can be 
used to compute a multilayer thin film. By using the multithread_coh_tmm method, large amounts of thin-films can be computed in parallel by 
using Dask.

## tmm_fast_torch

tmm_fast_torch is a reimplemented version of the tmm_fast_core code. It provides the same functionality as the core methods but allows to 
compute gradients via PyTorch Autograd. In future versions, GPU acceleration and 2nd order gradients could be implemented, too. 

## gym-multilayerthinfilm
=======
## Unified functionality of tmm_fast: Sponge PyTorch functionality for free
Parallelized computation of reflection and transmission for coherent light spectra that traverse
a bunch of multilayer thin-films with dispersive materials.
This package is essentially build on Pytorch and its related functionalities such as GPU accelerations and Autograd.
It naturally allows for:
 - GPU accelerated computations
 - To compute gradients regarding the multilayer thin-film (i.e. N, T) thanks to Pytorch Autograd
 - Vectorized computations, i.e. using Einstein summation convention

In general, tmm_fast is a lightweight package to speed up the computations of reflection and transmission of optical planar multilayer thin-films by vectorization regarding
- a set of multilayer thin-films consisting of various layers of particular material and thickness,
- a set of wavelengths, and
- a set of incident angles.
 
### For old guards: Numpy is fully supported
All of the inputs can also be a numpy array format instead of torch tensors.
However, all internal computations are processed via PyTorch and thus the output data is converted back to numpy arrays again.
Hence, the use of numpy input may increase computation time due to data type conversions.

### Benefits and conducted sanity checks, backgrounds
Depending on the number of thin films an their number of layers as well as the considered wavelengths that irradiate the thin film under particular angles of incident, the computation time can be decreased by 2-3 orders of magnitude.
This claim is supported by several cross-checks (https://arxiv.org/abs/2111.13667), conducted with the code provided by Steven J. Byrnes (https://arxiv.org/abs/1603.02720). Of course, the checks covered both, computational time and physical outputs.

The physics behind the transfer matrix method can be studied in any textbook on optical devices or related papers, e.g.
- Chapter on thin films in Microphotonics (http://www.photonics.intec.ugent.be/download/ocs129.pdf) by Dries Van Thourhout, Roel Baets (UGent) and Heidi Ottevaere (VUB)
- Multilayer optical computations (https://arxiv.org/abs/1603.02720) by Steven J. Byrnes
- The Fresnel Coefficient of Thin Film Multilayer Using Transfer Matrix Method (https://iopscience.iop.org/article/10.1088/1757-899X/518/3/032026) by Zahraa Hummam Mohammed

# gym-multilayerthinfilm
>>>>>>> 96d37452

The proposed OpenAI gym environment utilizes the parallelized transfer-matrix method (TMM-Fast) to implement the optimization of multi-layer thin films as parameterized Markov decision processes. An very intuitive example is provided in example.py.
Whereas the contained physical methods are well-studied and known since decades, the contribution of this code lies the transfer to an OpenAI gym environment. The intention is to enable AI researchers without optical expertise to solve the corresponding parameterized Markov decision processes. Due to their structure, the solution of such problems is still an active field of research in the AI community.<br/>
The publication [Parameterized Reinforcement learning for Optical System Optimization](https://iopscience.iop.org/article/10.1088/1361-6463/abfddb) used this environment.

<<<<<<< HEAD
<!-- ## Installation
1.<br/>
pip install git+https://github.com/MLResearchAtOSRAM/gym-multilayerthinfilm.git<br/><br/>
2.<br/>
Clone the repository and executing setup.py
-->


### Getting started
To get started you can do the tutorial notebook example.ipynb or just check out the quickstarter.py!

### Multi-layer thin films meet parameterized reinforcement learning
=======

## Getting started
To get started you can do the example py-files for tmm (example_tmm.py) or the gym environment (example_gym.py)!

## Multi-layer thin films meet parameterized reinforcement learning
>>>>>>> 96d37452
Reinforcement learning is an area of machine learning concerned with how intelligent agents ought to take actions in an environment in order to maximize the notion of reward. The code to be published implements such an environment for the optimization of multi-layer thin films.
In principle, the proposed code allows to execute actions taken by an agent. These actions determine which material and with which thickness to stack next, thereby consecutively forming a multi-layer thin film as illustrated in Figure 1. Such a multilayer thin-film exhibits optical characteristics. By comparison between the actual and user-defined desired characteristics, a notion of numeric reward is computed based on which the agent learns to distinguish between good and bad design choices. Due to its physical and mathematical structure, the optimization of multi-layer thin film remains a challenging and thus still active field of research in the scientific community. As such it gained recent attention in many publications. Therefore, naturally the need for a standardized environment arises to make the corresponding research more trustful, comparable and consistent.

![image](https://user-images.githubusercontent.com/83709614/127179171-bc7e8fe5-bd83-4125-a84f-12a9e16c3150.png)<br/> 
<<<<<<< HEAD
Figure 1: Principal idea of an OpenAI gym environment. The agent takes an action that specifies the material and thickness of the layer to stack next. The environment implements the multi-layer thin film generation as consecutive conduction of actions and assigns a reward to a proposed multi-layer thin film based on how close the actual (solid orange line) fulfils a desired (dashed orange line) characteristic. The made experience is used to adapt the taken actions made in order to increase the reward and thus generate more and more sophisticated multi-layer thin films.
=======
Figure 2: Principal idea of an OpenAI gym environment. The agent takes an action that specifies the material and thickness of the layer to stack next. The environment implements the multi-layer thin film generation as consecutive conduction of actions and assigns a reward to a proposed multi-layer thin film based on how close the actual (solid orange line) fulfils a desired (dashed orange line) characteristic. The made experience is used to adapt the taken actions made in order to increase the reward and thus generate more and more sophisticated multi-layer thin films.
>>>>>>> 96d37452

### Description of key features
The environment can include<br/> 
•	cladding of the multi-layer thin film (e.g. substrate and ambient materials),<br/>
•	dispersive and dissipative materials,<br/>
<<<<<<< HEAD
•	spectral and angular optical behavior of multi-layer thin films (See figure 2),<br/>
=======
•	spectral and angular optical behavior of multi-layer thin films (See figure 3),<br/>
>>>>>>> 96d37452
•	… and many more.<br/>

The environment class allows to <br/>
•	conduct so-called parameterized actions (See publication) that define a multi-layer thin film,<br/>
•	evaluate the generated thin film given a desired optical response, and<br/>
<<<<<<< HEAD
•	render the results (See figure 2). <br/>
=======
•	render the results (See figure 3). <br/>
>>>>>>> 96d37452

In general, the comprehensive optimization of multi-layer thin films in regards of optical response encompasses <br/>
•	the number of layers (integer),<br/>
•	the thickness of each layer (float),<br/>
•	the material of each layer (categorical, integer).<br/>

![image](https://user-images.githubusercontent.com/83709614/127179200-16aaf611-ad17-4082-a47f-d933ba7cbc83.png)<br/> 
<<<<<<< HEAD
Figure 2: Rendered output of the environment. Reflectivity (left) over angle of incidence and spectrum of a multi-layer thin film (right). Here, the stack features four layers and each layer’s material was chosen from a set of eight alternatives. The reward is computed based on a desired reflectivity, which is one for each angle and wavelength, but not displayed in this figure.


## Citing

If you use the code from this repository for your projects, please cite:
[TMM-Fast: A Transfer Matrix Computation Package for Multilayer Thin-Film Optimization](https://arxiv.org/abs/2111.13667) in your publications.
=======
Figure 3: Rendered output of the environment. Reflectivity (left) over angle of incidence and spectrum of a multi-layer thin film (right). Here, the stack features four layers and each layer’s material was chosen from a set of eight alternatives. The reward is computed based on a desired reflectivity, which is one for each angle and wavelength, but not displayed in this figure.


# Citing
If you use the code from this repository for your projects, please cite <br/>
[TMM-Fast: A Transfer Matrix Computation Package for Multilayer Thin-Film Optimization](https://doi.org/10.1364/JOSAA.450928) or/and<br/>
[Parameterized reinforcement learning for optical system optimization](https://iopscience.iop.org/article/10.1088/1361-6463/abfddb) in your publications.
>>>>>>> 96d37452
<|MERGE_RESOLUTION|>--- conflicted
+++ resolved
@@ -1,7 +1,3 @@
-<<<<<<< HEAD
-
-=======
->>>>>>> 96d37452
 # tmm_fast
 
 tmm_fast or transfer-matrix-method_fast is a lightweight package to speed up optical planar multilayer thin-film device computation. 
@@ -10,12 +6,8 @@
 from Steven J. Byrnes.
 More detailed information about the package and its applications can be found in [TMM-Fast: A Transfer Matrix Computation Package for Multilayer Thin-Film Optimization](https://arxiv.org/abs/2111.13667).
 
-<<<<<<< HEAD
-![Alt text](./misc/tmm_structure.svg)
-=======
 ![overview](https://user-images.githubusercontent.com/83709614/169793015-0e8b214d-b6f2-4da2-9030-fd8a1ed5ef71.svg)<br/>
 Figure 1: Overview about what you can do with this package.
->>>>>>> 96d37452
 
 <!-- GETTING STARTED -->
 ## Getting Started
@@ -46,22 +38,6 @@
 In general, there are no weird dependencies aside from numpy, matplotlib, seaborn, dask and gym. The tmm package can be downloaded/installed from here if necessary:<br/>
 pip install git+https://github.com/sbyrnes321/tmm.git 
 
-<<<<<<< HEAD
-### Overview 
-
-## tmm_fast_core
-
-tmm_fast_core contains the core functionality of the transfer matrix method, implemented in Numpy. coh_tmm_fast and coh_tmm_fast_disp can be 
-used to compute a multilayer thin film. By using the multithread_coh_tmm method, large amounts of thin-films can be computed in parallel by 
-using Dask.
-
-## tmm_fast_torch
-
-tmm_fast_torch is a reimplemented version of the tmm_fast_core code. It provides the same functionality as the core methods but allows to 
-compute gradients via PyTorch Autograd. In future versions, GPU acceleration and 2nd order gradients could be implemented, too. 
-
-## gym-multilayerthinfilm
-=======
 ## Unified functionality of tmm_fast: Sponge PyTorch functionality for free
 Parallelized computation of reflection and transmission for coherent light spectra that traverse
 a bunch of multilayer thin-films with dispersive materials.
@@ -91,61 +67,33 @@
 - The Fresnel Coefficient of Thin Film Multilayer Using Transfer Matrix Method (https://iopscience.iop.org/article/10.1088/1757-899X/518/3/032026) by Zahraa Hummam Mohammed
 
 # gym-multilayerthinfilm
->>>>>>> 96d37452
 
 The proposed OpenAI gym environment utilizes the parallelized transfer-matrix method (TMM-Fast) to implement the optimization of multi-layer thin films as parameterized Markov decision processes. An very intuitive example is provided in example.py.
 Whereas the contained physical methods are well-studied and known since decades, the contribution of this code lies the transfer to an OpenAI gym environment. The intention is to enable AI researchers without optical expertise to solve the corresponding parameterized Markov decision processes. Due to their structure, the solution of such problems is still an active field of research in the AI community.<br/>
 The publication [Parameterized Reinforcement learning for Optical System Optimization](https://iopscience.iop.org/article/10.1088/1361-6463/abfddb) used this environment.
 
-<<<<<<< HEAD
-<!-- ## Installation
-1.<br/>
-pip install git+https://github.com/MLResearchAtOSRAM/gym-multilayerthinfilm.git<br/><br/>
-2.<br/>
-Clone the repository and executing setup.py
--->
-
-
-### Getting started
-To get started you can do the tutorial notebook example.ipynb or just check out the quickstarter.py!
-
-### Multi-layer thin films meet parameterized reinforcement learning
-=======
 
 ## Getting started
 To get started you can do the example py-files for tmm (example_tmm.py) or the gym environment (example_gym.py)!
 
 ## Multi-layer thin films meet parameterized reinforcement learning
->>>>>>> 96d37452
 Reinforcement learning is an area of machine learning concerned with how intelligent agents ought to take actions in an environment in order to maximize the notion of reward. The code to be published implements such an environment for the optimization of multi-layer thin films.
 In principle, the proposed code allows to execute actions taken by an agent. These actions determine which material and with which thickness to stack next, thereby consecutively forming a multi-layer thin film as illustrated in Figure 1. Such a multilayer thin-film exhibits optical characteristics. By comparison between the actual and user-defined desired characteristics, a notion of numeric reward is computed based on which the agent learns to distinguish between good and bad design choices. Due to its physical and mathematical structure, the optimization of multi-layer thin film remains a challenging and thus still active field of research in the scientific community. As such it gained recent attention in many publications. Therefore, naturally the need for a standardized environment arises to make the corresponding research more trustful, comparable and consistent.
 
 ![image](https://user-images.githubusercontent.com/83709614/127179171-bc7e8fe5-bd83-4125-a84f-12a9e16c3150.png)<br/> 
-<<<<<<< HEAD
-Figure 1: Principal idea of an OpenAI gym environment. The agent takes an action that specifies the material and thickness of the layer to stack next. The environment implements the multi-layer thin film generation as consecutive conduction of actions and assigns a reward to a proposed multi-layer thin film based on how close the actual (solid orange line) fulfils a desired (dashed orange line) characteristic. The made experience is used to adapt the taken actions made in order to increase the reward and thus generate more and more sophisticated multi-layer thin films.
-=======
 Figure 2: Principal idea of an OpenAI gym environment. The agent takes an action that specifies the material and thickness of the layer to stack next. The environment implements the multi-layer thin film generation as consecutive conduction of actions and assigns a reward to a proposed multi-layer thin film based on how close the actual (solid orange line) fulfils a desired (dashed orange line) characteristic. The made experience is used to adapt the taken actions made in order to increase the reward and thus generate more and more sophisticated multi-layer thin films.
->>>>>>> 96d37452
 
 ### Description of key features
 The environment can include<br/> 
 •	cladding of the multi-layer thin film (e.g. substrate and ambient materials),<br/>
 •	dispersive and dissipative materials,<br/>
-<<<<<<< HEAD
-•	spectral and angular optical behavior of multi-layer thin films (See figure 2),<br/>
-=======
 •	spectral and angular optical behavior of multi-layer thin films (See figure 3),<br/>
->>>>>>> 96d37452
 •	… and many more.<br/>
 
 The environment class allows to <br/>
 •	conduct so-called parameterized actions (See publication) that define a multi-layer thin film,<br/>
 •	evaluate the generated thin film given a desired optical response, and<br/>
-<<<<<<< HEAD
-•	render the results (See figure 2). <br/>
-=======
 •	render the results (See figure 3). <br/>
->>>>>>> 96d37452
 
 In general, the comprehensive optimization of multi-layer thin films in regards of optical response encompasses <br/>
 •	the number of layers (integer),<br/>
@@ -153,20 +101,10 @@
 •	the material of each layer (categorical, integer).<br/>
 
 ![image](https://user-images.githubusercontent.com/83709614/127179200-16aaf611-ad17-4082-a47f-d933ba7cbc83.png)<br/> 
-<<<<<<< HEAD
-Figure 2: Rendered output of the environment. Reflectivity (left) over angle of incidence and spectrum of a multi-layer thin film (right). Here, the stack features four layers and each layer’s material was chosen from a set of eight alternatives. The reward is computed based on a desired reflectivity, which is one for each angle and wavelength, but not displayed in this figure.
-
-
-## Citing
-
-If you use the code from this repository for your projects, please cite:
-[TMM-Fast: A Transfer Matrix Computation Package for Multilayer Thin-Film Optimization](https://arxiv.org/abs/2111.13667) in your publications.
-=======
 Figure 3: Rendered output of the environment. Reflectivity (left) over angle of incidence and spectrum of a multi-layer thin film (right). Here, the stack features four layers and each layer’s material was chosen from a set of eight alternatives. The reward is computed based on a desired reflectivity, which is one for each angle and wavelength, but not displayed in this figure.
 
 
 # Citing
 If you use the code from this repository for your projects, please cite <br/>
 [TMM-Fast: A Transfer Matrix Computation Package for Multilayer Thin-Film Optimization](https://doi.org/10.1364/JOSAA.450928) or/and<br/>
-[Parameterized reinforcement learning for optical system optimization](https://iopscience.iop.org/article/10.1088/1361-6463/abfddb) in your publications.
->>>>>>> 96d37452
+[Parameterized reinforcement learning for optical system optimization](https://iopscience.iop.org/article/10.1088/1361-6463/abfddb) in your publications.